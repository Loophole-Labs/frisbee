--- conflicted
+++ resolved
@@ -50,11 +50,7 @@
 	wg               sync.WaitGroup
 	error            *atomic.Error
 	pongCh           chan struct{}
-<<<<<<< HEAD
 	closeCh          chan struct{}
-=======
-	errorCh          chan error
->>>>>>> a4f30ae7
 }
 
 // ConnectAsync creates a new TCP connection (using net.Dial) and wraps it in a frisbee connection
@@ -90,11 +86,7 @@
 		logger:           logger,
 		error:            atomic.NewError(nil),
 		pongCh:           make(chan struct{}, 1),
-<<<<<<< HEAD
 		closeCh:          make(chan struct{}, 1),
-=======
-		errorCh:          make(chan error, 1),
->>>>>>> a4f30ae7
 	}
 
 	if logger == nil {
@@ -156,15 +148,9 @@
 	return c.streamConnCh
 }
 
-<<<<<<< HEAD
 // CloseChannel returns a channel that can be listened to for a close event on a frisbee connection
 func (c *Async) CloseChannel() <-chan struct{} {
 	return c.closeCh
-=======
-// ErrorChannel returns a channel that can be listened to for errors on the Frisbee connection
-func (c *Async) ErrorChannel() <-chan error {
-	return c.errorCh
->>>>>>> a4f30ae7
 }
 
 // WriteMessage takes a frisbee.Message and some (optional) accompanying content, and queues it up to send asynchronously.
@@ -192,16 +178,9 @@
 	_, err := c.writer.Write(encodedMessage[:])
 	if err != nil {
 		c.Unlock()
-<<<<<<< HEAD
 		if c.closed.Load() {
 			c.Logger().Error().Err(errors.WithContext(ConnectionClosed, WRITE)).Msg("error while writing encoded message")
 			return errors.WithContext(ConnectionClosed, WRITE)
-=======
-		if c.state.Load() != CONNECTED {
-			err = c.Error()
-			c.Logger().Error().Err(errors.WithContext(err, WRITE)).Msg("error while writing encoded message")
-			return errors.WithContext(err, WRITE)
->>>>>>> a4f30ae7
 		}
 		c.Logger().Error().Err(errors.WithContext(err, WRITE)).Msg("error while writing encoded message")
 		return c.closeWithError(err)
@@ -210,16 +189,9 @@
 		_, err = c.writer.Write(*content)
 		if err != nil {
 			c.Unlock()
-<<<<<<< HEAD
 			if c.closed.Load() {
 				c.Logger().Error().Err(errors.WithContext(ConnectionClosed, WRITE)).Msg("error while writing message content")
 				return errors.WithContext(ConnectionClosed, WRITE)
-=======
-			if c.state.Load() != CONNECTED {
-				err = c.Error()
-				c.Logger().Error().Err(errors.WithContext(err, WRITE)).Msg("error while writing message content")
-				return errors.WithContext(err, WRITE)
->>>>>>> a4f30ae7
 			}
 			c.Logger().Error().Err(errors.WithContext(err, WRITE)).Msg("error while writing message content")
 			return c.closeWithError(err)
@@ -247,16 +219,9 @@
 
 	readPacket, err := c.incomingMessages.Pop()
 	if err != nil {
-<<<<<<< HEAD
 		if c.closed.Load() {
 			c.Logger().Error().Err(errors.WithContext(ConnectionClosed, POP)).Msg("error while popping from message queue")
 			return nil, nil, errors.WithContext(ConnectionClosed, POP)
-=======
-		if c.state.Load() != CONNECTED {
-			err = c.Error()
-			c.Logger().Error().Err(errors.WithContext(err, POP)).Msg("error while popping from message queue")
-			return nil, nil, errors.WithContext(err, POP)
->>>>>>> a4f30ae7
 		}
 		c.Logger().Error().Err(errors.WithContext(err, POP)).Msg("error while popping from message queue")
 		return nil, nil, errors.WithContext(c.closeWithError(err), POP)
@@ -306,11 +271,7 @@
 	return c.logger
 }
 
-<<<<<<< HEAD
 // Error returns the error that caused the frisbee.Async connection to close
-=======
-// Error returns the error that caused the frisbee.Async to close
->>>>>>> a4f30ae7
 func (c *Async) Error() error {
 	return c.error.Load()
 }
@@ -343,7 +304,6 @@
 	c.Unlock()
 	_ = c.conn.SetDeadline(pastTime)
 	c.wg.Wait()
-<<<<<<< HEAD
 	_ = c.conn.SetDeadline(emptyTime)
 	close(c.closeCh)
 	c.Logger().Error().Msg("error channel closed, goroutines killed")
@@ -351,23 +311,11 @@
 
 func (c *Async) close() error {
 	if c.closed.CAS(false, true) {
-=======
-	_ = c.SetDeadline(emptyTime)
-}
-
-func (c *Async) close() error {
-	if c.state.CAS(CONNECTED, CLOSED) {
-		c.error.Store(ConnectionClosed)
->>>>>>> a4f30ae7
 		c.Logger().Error().Msg("connection close called, killing goroutines")
 		c.killGoroutines()
 		c.Lock()
 		if c.writer.Buffered() > 0 {
-<<<<<<< HEAD
 			_ = c.conn.SetWriteDeadline(emptyTime)
-=======
-			_ = c.SetWriteDeadline(emptyTime)
->>>>>>> a4f30ae7
 			_ = c.writer.Flush()
 		}
 		c.Unlock()
@@ -378,17 +326,9 @@
 
 func (c *Async) closeWithError(err error) error {
 	closeError := c.close()
-<<<<<<< HEAD
 	if closeError != nil {
 		c.Logger().Error().Err(closeError).Msgf("attempted to close connection with error `%s`, but got error while closing", err)
 		return closeError
-=======
-	if errors.Is(closeError, ConnectionClosed) {
-		c.Logger().Error().Err(err).Msg("attempted to close connection with error, but connection already closed")
-		return ConnectionClosed
-	} else {
-		c.Logger().Error().Err(err).Msgf("closing connection with error")
->>>>>>> a4f30ae7
 	}
 	c.error.Store(err)
 	select {
@@ -416,7 +356,6 @@
 
 func (c *Async) waitForPONG() {
 	timer := time.NewTimer(defaultDeadline)
-<<<<<<< HEAD
 	defer timer.Stop()
 	select {
 	case <-timer.C:
@@ -425,26 +364,15 @@
 		_ = c.closeWithError(os.ErrDeadlineExceeded)
 	case <-c.pongCh:
 		c.wg.Done()
-=======
-	defer func() { timer.Stop(); c.wg.Done() }()
-	select {
-	case <-timer.C:
-		c.Logger().Error().Err(os.ErrDeadlineExceeded).Msg("timed out waiting for PONG, connection is not alive")
-		_ = c.closeWithError(os.ErrDeadlineExceeded)
-	case <-c.pongCh:
->>>>>>> a4f30ae7
 		c.Logger().Debug().Msg("PONG message received on time, connection is alive")
 	}
 }
 
 func (c *Async) handleTimeout() error {
-<<<<<<< HEAD
 	if c.closed.Load() {
 		return ConnectionClosed
 	}
 
-=======
->>>>>>> a4f30ae7
 	c.Logger().Debug().Msg("Handling Timeout Using PING Message")
 	err := c.WriteMessage(PINGMessage, nil)
 	if err != nil {
@@ -470,10 +398,7 @@
 		buf = buf[:cap(buf)]
 		if len(buf) < protocol.MessageSize {
 			c.Logger().Debug().Err(InvalidBufferLength).Msg("error during read loop, calling closeWithError")
-<<<<<<< HEAD
 			c.wg.Done()
-=======
->>>>>>> a4f30ae7
 			_ = c.closeWithError(InvalidBufferLength)
 			return
 		}
@@ -485,10 +410,7 @@
 			err = c.SetReadDeadline(time.Now().Add(defaultDeadline))
 			if err != nil {
 				c.Logger().Debug().Err(err).Msg("error setting read deadline during read loop, calling closeWithError")
-<<<<<<< HEAD
 				c.wg.Done()
-=======
->>>>>>> a4f30ae7
 				_ = c.closeWithError(err)
 				return
 			}
@@ -496,25 +418,16 @@
 			n += nn
 			if err != nil {
 				if n < protocol.MessageSize {
-<<<<<<< HEAD
 					if errors.Is(err, os.ErrDeadlineExceeded) {
 						err = c.handleTimeout()
 						if err != nil {
 							c.wg.Done()
-=======
-					if os.IsTimeout(err) {
-						err = c.handleTimeout()
-						if err != nil {
->>>>>>> a4f30ae7
 							_ = c.closeWithError(err)
 							return
 						}
 						continue
 					}
-<<<<<<< HEAD
 					c.wg.Done()
-=======
->>>>>>> a4f30ae7
 					_ = c.closeWithError(err)
 					return
 				}
@@ -545,10 +458,7 @@
 				c.Logger().Debug().Msg("PING Message received by read loop, sending back PONG message")
 				err = c.WriteMessage(PONGMessage, nil)
 				if err != nil {
-<<<<<<< HEAD
 					c.wg.Done()
-=======
->>>>>>> a4f30ae7
 					_ = c.closeWithError(err)
 					return
 				}
@@ -593,10 +503,7 @@
 							cp, err := streamConn.incomingBuffer.buffer.Write(buf[index:n])
 							if err != nil {
 								c.Logger().Error().Err(errors.WithContext(err, WRITE)).Msg("error reading to streamConn incoming Buffer")
-<<<<<<< HEAD
 								c.wg.Done()
-=======
->>>>>>> a4f30ae7
 								_ = c.closeWithError(err)
 								return
 							}
@@ -604,20 +511,14 @@
 							index = n
 							err = c.SetReadDeadline(emptyTime)
 							if err != nil {
-<<<<<<< HEAD
 								c.wg.Done()
-=======
->>>>>>> a4f30ae7
 								_ = c.closeWithError(err)
 								return
 							}
 							_, err = io.CopyN(streamConn.incomingBuffer.buffer, c.conn, min)
 							if err != nil {
 								c.Logger().Error().Err(errors.WithContext(err, WRITE)).Msg("error while copying to streamConn incoming buffer")
-<<<<<<< HEAD
 								c.wg.Done()
-=======
->>>>>>> a4f30ae7
 								_ = c.closeWithError(err)
 								return
 							}
@@ -630,10 +531,7 @@
 							cp, err := streamConn.incomingBuffer.buffer.Write(buf[index : index+int(decodedMessage.ContentLength)])
 							if err != nil {
 								c.Logger().Error().Err(errors.WithContext(err, WRITE)).Msg("error while writing to streamConn buffer")
-<<<<<<< HEAD
 								c.wg.Done()
-=======
->>>>>>> a4f30ae7
 								_ = c.closeWithError(err)
 								return
 							}
@@ -651,20 +549,14 @@
 							buf = buf[:cap(buf)]
 							min := int(decodedMessage.ContentLength) - cp
 							if len(buf) < min {
-<<<<<<< HEAD
 								c.wg.Done()
-=======
->>>>>>> a4f30ae7
 								_ = c.closeWithError(InvalidBufferLength)
 								return
 							}
 							n = 0
 							err = c.SetReadDeadline(emptyTime)
 							if err != nil {
-<<<<<<< HEAD
 								c.wg.Done()
-=======
->>>>>>> a4f30ae7
 								_ = c.closeWithError(err)
 								return
 							}
@@ -674,10 +566,7 @@
 								n += nn
 								if err != nil {
 									if n < min {
-<<<<<<< HEAD
 										c.wg.Done()
-=======
->>>>>>> a4f30ae7
 										_ = c.closeWithError(err)
 										return
 									}
@@ -696,10 +585,7 @@
 						})
 						if err != nil {
 							c.Logger().Error().Err(errors.WithContext(err, PUSH)).Msg("error while pushing to incoming message queue")
-<<<<<<< HEAD
 							c.wg.Done()
-=======
->>>>>>> a4f30ae7
 							_ = c.closeWithError(err)
 							return
 						}
@@ -711,10 +597,7 @@
 					})
 					if err != nil {
 						c.Logger().Error().Err(errors.WithContext(err, PUSH)).Msg("error while pushing to incoming message queue")
-<<<<<<< HEAD
 						c.wg.Done()
-=======
->>>>>>> a4f30ae7
 						_ = c.closeWithError(err)
 						return
 					}
@@ -733,10 +616,7 @@
 					var nn int
 					err = c.SetReadDeadline(time.Now().Add(defaultDeadline))
 					if err != nil {
-<<<<<<< HEAD
 						c.wg.Done()
-=======
->>>>>>> a4f30ae7
 						_ = c.closeWithError(err)
 						return
 					}
@@ -744,25 +624,16 @@
 					n += nn
 					if err != nil {
 						if n < protocol.MessageSize {
-<<<<<<< HEAD
 							if errors.Is(err, os.ErrDeadlineExceeded) {
 								err = c.handleTimeout()
 								if err != nil {
 									c.wg.Done()
-=======
-							if os.IsTimeout(err) {
-								err = c.handleTimeout()
-								if err != nil {
->>>>>>> a4f30ae7
 									_ = c.closeWithError(err)
 									return
 								}
 								continue
 							}
-<<<<<<< HEAD
 							c.wg.Done()
-=======
->>>>>>> a4f30ae7
 							_ = c.closeWithError(err)
 							return
 						}
@@ -786,10 +657,7 @@
 					var nn int
 					err = c.SetReadDeadline(time.Now().Add(defaultDeadline))
 					if err != nil {
-<<<<<<< HEAD
 						c.wg.Done()
-=======
->>>>>>> a4f30ae7
 						_ = c.closeWithError(err)
 						return
 					}
@@ -797,25 +665,16 @@
 					n += nn
 					if err != nil {
 						if n < min {
-<<<<<<< HEAD
 							if errors.Is(err, os.ErrDeadlineExceeded) {
 								err = c.handleTimeout()
 								if err != nil {
 									c.wg.Done()
-=======
-							if os.IsTimeout(err) {
-								err = c.handleTimeout()
-								if err != nil {
->>>>>>> a4f30ae7
 									_ = c.closeWithError(err)
 									return
 								}
 								continue
 							}
-<<<<<<< HEAD
 							c.wg.Done()
-=======
->>>>>>> a4f30ae7
 							_ = c.closeWithError(err)
 							return
 						}
