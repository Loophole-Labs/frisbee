module github.com/loopholelabs/frisbee

<<<<<<< HEAD
go 1.18
=======
go 1.16
>>>>>>> 25951364

require (
	github.com/google/go-cmp v0.5.6 // indirect
	github.com/loopholelabs/testing v0.2.3
	github.com/pkg/errors v0.9.1
	github.com/rs/zerolog v1.20.0
	github.com/stretchr/testify v1.7.0
	go.uber.org/atomic v1.7.0
	go.uber.org/goleak v1.1.12
	google.golang.org/protobuf v1.27.1
)

require (
	github.com/davecgh/go-spew v1.1.1 // indirect
	github.com/pmezard/go-difflib v1.0.0 // indirect
	gopkg.in/yaml.v3 v3.0.0-20200313102051-9f266ea9e77c // indirect
)<|MERGE_RESOLUTION|>--- conflicted
+++ resolved
@@ -1,10 +1,6 @@
 module github.com/loopholelabs/frisbee
 
-<<<<<<< HEAD
 go 1.18
-=======
-go 1.16
->>>>>>> 25951364
 
 require (
 	github.com/google/go-cmp v0.5.6 // indirect
